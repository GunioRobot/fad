--- conflicted
+++ resolved
@@ -717,11 +717,7 @@
 -- of derivative towers with the given primal values andd first
 -- derivatives.  The two lists should have the same length.
 zipWithBundle :: Num a => [a] -> [a] -> [Tower tag a]
-<<<<<<< HEAD
-zipWithBundle = zipWithDefaults ((flip bundle) . lift) e e
-=======
 zipWithBundle = zipWithDefaults (\x0 x1->toTower [x0,x1]) e e
->>>>>>> 67c3f71c
     where e = error "zipWithBundle arguments, lengths differ"
 
 -- | The 'primalUU' function lowers a function over dual numbers to a
