{-# LANGUAGE ScopedTypeVariables #-}
{-# LANGUAGE Rank2Types          #-}

{- |
   Copyright  : Copyright (C) 2008-2009 Barak A. Pearlmutter and Jeffrey Mark Siskind
   License    : BSD3

   Maintainer : bjorn.buckwalter@gmail.com
   Stability  : experimental
   Portability: GHC only?

Forward Automatic Differentiation via overloading to perform
nonstandard interpretation that replaces original numeric type with
corresponding generalized dual number type.

Credits:

Authors: Copyright 2008,
Barak A. Pearlmutter (<barak@cs.nuim.ie>) &
Jeffrey Mark Siskind (<qobi@purdue.edu>)

Work started as stripped-down version of higher-order tower code
published by Jerzy Karczmarczuk (<jerzy.karczmarczuk@info.unicaen.fr>)
which used a non-standard standard prelude.

Initial perturbation-confusing code is a modified version of
<http://cdsmith.wordpress.com/2007/11/29/some-playing-with-derivatives/>

Tag trick, called \"branding\" in the Haskell community, from
Bj&#246;rn Buckwalter (<bjorn.buckwalter@gmail.com>)
<http://thread.gmane.org/gmane.comp.lang.haskell.cafe/22308/>

Notes:

Each invocation of the differentiation function introduces a
distinct perturbation, which requires a distinct dual number type.
In order to prevent these from being confused, tagging, called
branding in the Haskell community, is used.  This seems to prevent
perturbation confusion, although it would be nice to have an actual
proof of this.  The technique does require adding invocations of
lift at appropriate places when nesting is present.

-}

{-

The \"pass in a lifter\" approach, discussed in the HOSC paper, was
rediscovered and implemented by David Roundy (<droundy@darcs.net>)
<http://thread.gmane.org/gmane.comp.lang.haskell.cafe/22308>
Unfortunately this would preclude writing in a natural style, and
is therefore not used here.  It however could be combined with
tagging to allow dynamic nesting, if the type system would allow.

-}


-- Forward Automatic Differentiation
module Numeric.FAD (
            -- * Higher-Order Dual Numbers
            Dual, lift,

            -- * First-Order Differentiation Operators
            -- $fodo
            diffUU, diffUF, diffMU, diffMF,
            diff2UU, diff2UF, diff2MU, diff2MF,
            
            -- * Higher-Order Differentiation Operators
            -- $hodo
            diffsUU, diffsUF, diffsMU, diffsMF,
            diffs0UU, diffs0UF, diffs0MU, diffs0MF,
            
            -- * Common access patterns
<<<<<<< HEAD
            diff, diff2, diffs, grad, jacobian,

=======
            diff, diff2, diffs, diffs0, grad, jacobian,
>>>>>>> febc46ea
            -- * Optimization Routines
            zeroNewton, inverseNewton, fixedPointNewton, extremumNewton,
            argminNaiveGradient,

            -- * Miscellaneous
            taylor)
where

import Data.List (transpose, mapAccumL)
import Data.Foldable (Foldable)
import qualified Data.Foldable (all)

-- To Do:

--  Add some more optimization routines
--  Add some examples
--  Add pointers into literature
--  Fix complex number issues (requires changes to standard prelude)
--  Optimize for efficiency

-- Notes:

-- The constructor is "Bundle" because dual numbers are tangent-vector
-- bundles, in the terminology of differential geometry.  For the same
-- reason, the accessor for the first derivative is "tangent".

-- The multivariate case is handled as a list on inputs, but an
-- arbitrary functor on outputs.  This asymmetry is because Haskell
-- provides fmap but not fzipWith.

-- The derivative towers can be truncated, using Zero.  Care is taken
-- to preserve said trunction, when possible.


-- Other quirks:

--  would need diffUFF for f:R->[[R]] and diffUFFF for f:R->[Maybe [R]], etc.

--  type signature of diff stuff contaminates diff-using stuff, ick


-- Some care has been taken to ensure that correct interoperation with
-- complex numbers.  Particular care must be taken with the
-- non-analytic functions, namely abs and signum.  These are not
-- properly differentiable over the complex domain, but they do admit
-- directional derivatives (push-forwards) where both the primal and
-- tangents are complex.  Unfortunately the Haskell numeric system is
-- modularized in a fashion that appears to make this impossible to
-- express.  Instead, we detect the situation and handle it
-- appropriately.

-- Digression: the reason for this difficulty.

-- The relationship of interest, valid for both real and complex
-- valued x, is:

--   x = (abs x) * (signum x)

-- This gives rise to division in the formulas for abs and signum when
-- x is complex.  For real x, (signum x) = 1/(signum x), so the
-- division can be replaced by multiplication.  But not in the complex
-- case.  And unfortunately, abs & signum are defined for Num, which
-- does not have division.

-- The "right" solution would be to have signumRecip defined for Num,
-- where (signumRecip x) * (signum x) = 1.  This would allow things to
-- be defined so as to be correct in the case of complex numbers
-- without using division, and would be trivial in the real case where
-- signum x = signumRecip x.  Moreover (magnitude (signum z)) == 1, so
-- we could use signumRecip = conjugate . signum for complex numbers.
-- Except that conjugate is defined only for complex numbers, which is
-- strange since it would just be the identity for real numbers.


-- | The 'Dual' type is a concrete representation of a higher-order
-- Dual number, meaning a number augmented with a tower of
-- derivatives.  These generalize the Dual numbers of Clifford (1873),
-- which hold only a first derivative.  They can be converted to
-- formal power series via division by the sequence of factorials.
newtype Dual tag a = Tower [a] deriving Show

-- Injectors and accessors for derivative towers

-- | The 'lift' function injects a primal number into the domain of
-- dual numbers, with a zero tower.  If dual numbers were a monad,
-- 'lift' would be 'return'.
lift :: Num a => a -> Dual tag a
lift = flip bundle zero

-- | The 'bundle' function takes a primal number and a dual number
-- tower and returns a dual number tower with the given tower shifted
-- up one and the new primal inserted.
--
-- Property: @x = bundle (primal x) (tangentTower x)@
bundle :: Num a => a -> Dual tag a -> Dual tag a
bundle x0 x' = toTower (x0:fromTower x')
-- The following forces its second argument's structure, which is very bad:
-- bundle x0 (Tower xs) = toTower (x0:xs)

-- | The zero element of a Dual Number tower algebra
zero :: Num a => Dual tag a
zero = toTower []

-- | The 'apply' function applies a function to a number lifted from
-- the primal domain to the dual number domain, with derivative 1,
-- thus calculating the generalized push-forward, in the differential
-- geometric sense, of the given function at the given point.
apply :: Num a => (Dual tag a -> b) -> a -> b
apply = (. flip bundle 1)

-- | The 'towerElt' function finds the i-th element of a dual number
-- | tower, where the 0-th element is the primal value, the 1-st
-- | element is the first derivative, etc.
towerElt :: Num a => Int -> Dual tag a -> a
towerElt i (Tower xs) = xs !!! i

[] !!! i = if i<0
           then error "negative index"
           else 0
(x0:xs) !!! 0 = x0
(x0:xs) !!! i = xs !!! (i-1)

-- | The 'fromTower' function converts a dual number tower to a list
-- of values with the i-th derivatives, i=0,1,..., possibly truncated
-- when all remaining values in the tower are zero.
fromTower :: Dual tag a -> [a]
fromTower (Tower xs) = xs

-- | The 'toTower' function converts a list of numbers into a dual
-- | number tower.
toTower :: [a] -> Dual tag a
toTower = Tower

-- | The 'primal' function finds the primal value from a dual number
-- | tower.  The inverse of 'lift'.
primal :: Num a => Dual tag a -> a
primal = towerElt 0

-- | The 'tangent' function finds the tangent value of a dual number
-- | tower, i.e., the first-order derivative.
tangent :: Num a => Dual tag a -> a
tangent = towerElt 1

-- | The 'tangentTower' function finds the entire tower of tangent
-- values of a dual number tower, starting at the 1st derivative.
-- This is equivalent, in an appropriate sense, to taking the first
-- derivative.
tangentTower :: Num a => Dual tag a -> Dual tag a
tangentTower (Tower []) = zero
tangentTower (Tower (_ : x')) = toTower x'

-- | The 'liftA1' function lifts a scalar numeric function from a base
-- numeric type to a function over derivative towers.  Takes the
-- primal function and the derivative function as arguments.  The
-- derivative function should return a scalar.
--
-- EXAMPLE: @liftA1 sin cos@
liftA1 :: Num a =>
         (a -> a)
             -> (Dual tag a -> Dual tag a)
             -> Dual tag a -> Dual tag a

liftA1 f = (liftA1_ f) . const

-- | The 'liftA2' function lifts a binary numeric function from a base
-- numeric type to a function over derivative towers.  Takes the
-- primal function and the derivative function as arguments.  The
-- derivative function should return the Jacobian matrix,
-- representated as a pair.
--
-- EXAMPLE: @liftA2 (*) (\\x y -> (y,x))@
liftA2 :: Num a =>
         (a -> a -> a)
             -> (Dual tag a -> Dual tag a -> (Dual tag a, Dual tag a))
             -> Dual tag a -> Dual tag a -> Dual tag a

liftA2 f = (liftA2_ f) . const

-- | The 'liftA1_' funciton lifts a scalar numeric function, like
-- 'liftA1', except the the derivative function is given access to the
-- output value.  This eases recursion and reuse.
--
-- EXAMPLE: @liftA1_ exp const@
liftA1_ :: Num a =>
         (a -> a)
             -> (Dual tag a -> Dual tag a -> Dual tag a)
             -> Dual tag a -> Dual tag a

liftA1_ f df x = z
    where z = bundle (f (primal x)) (tangentTower x * df z x)

-- | The 'liftA2_' funciton lifts a binary numeric function, like
-- 'liftA2', except the the derivative function is given access to the
-- output value.  This eases recursion and reuse.
--
-- EXAMPLE: @liftA2_ (**) (\z x y -> (y*z\/x, z*log x))@
liftA2_ :: Num a =>
         (a -> a -> a)
             -> (Dual tag a
                     -> Dual tag a
                     -> Dual tag a
                     -> (Dual tag a, Dual tag a))
             -> Dual tag a -> Dual tag a -> Dual tag a

liftA2_ f df x y = z
    where z = bundle z0 z'
          z0 = f (primal x) (primal y)
          z' = tangentTower x * dfdx + tangentTower y * dfdy
          (dfdx, dfdy) = df z x y

-- | The 'liftA1disc' function lifts a scalar function with numeric
-- input and discrete output from into the derivative tower domain.
liftA1disc :: Num a => (a -> c) -> Dual tag a -> c
liftA1disc f x = f (primal x)

-- | The 'liftA2disc' function lifts a binary function with numeric
-- inputs and discrete output from into the derivative tower domain.
liftA2disc :: (Num a, Num b) => (a -> b -> c) -> Dual tag a -> Dual tag b -> c
liftA2disc f x y = f (primal x) (primal y)

-- | The 'liftLin' function lifts a linear scalar function from the
-- primal domain into the derivative tower domain.  WARNING: the
-- restriction to linear functions is not enforced by the type system.
liftLin :: (a -> b) -> Dual tag a -> Dual tag b
liftLin f = toTower . map f . fromTower

-- Numeric operations on derivative towers.

instance Num a => Num (Dual tag a) where
    (Tower []) + y	= y
    x + (Tower [])	= x
    x + y = bundle (primal x + primal y) (tangentTower x + tangentTower y)
    x - (Tower [])	= x
    (Tower []) - x	= negate x
    x - y = bundle (primal x - primal y) (tangentTower x - tangentTower y)
    (Tower []) * _	= zero
    _ * (Tower [])	= zero
    x * y	= liftA2 (*) (flip (,)) x y
    negate	= liftLin negate
    abs = liftA1 abs
          (\x->let x0 = primal x
               in
                 if x0==0
                 then error "not differentiable: abs(0)"
                 else if notComplex x0 -- would be good to verify nonComplex tower
                      then lift (signum x0)
                      else error "not differentiable: abs(complex)")
    signum = liftA1 signum
             (\x->let x0 = primal x
                  in
                    if x0==0
                    then error "not differentiable: signum(0)"
                    else if notComplex x0 -- would be good to verify nonComplex tower
                         then zero
                         else error "not differentiable: signum(complex)")
    fromInteger	= lift . fromInteger

notComplex x = s == 0 || s == 1 || s == -1
    where s = signum x

-- Here is another problem with supporting complex numbers.  This is a
-- show stopper for doing transparent forward AD on functions that are
-- explicitly over complex numbers.

-- The following will not work:

-- instance Complex a => Complex (Dual tag a) where
--     realPart   = liftLin realPart
--     imagPart   = liftLin imagPart
--     conjugate  = liftLin conjugate
--     ...

-- This fails because Complex in the standard prelude is not abstract
-- enough.  It is impossible to make (Dual (Complex a)) a complex
-- number; the system can only do (Complex (Dual a)).  This makes it
-- impossible to take derivatives of complex functions, i.e., analytic
-- functions, using the same API as non-complex functions.

instance Fractional a => Fractional (Dual tag a) where
    recip		= liftA1_ recip (const . negate . (^2))
    fromRational	= lift . fromRational

instance Floating a => Floating (Dual tag a) where
    pi		= lift pi
    exp		= liftA1_ exp const
    sqrt	= liftA1_ sqrt (const . recip . (2*))
    log		= liftA1 log recip
    -- Bug on zero base, e.g., (0**2), since derivative is fine but
    -- can get division by 0 and log 0, oops.  Need special cases, ick.
    -- Here are some untested ideas:
    --  (**) x (Tower []) = 1
    --  (**) x y@(Tower [y0]) = liftA1 (**y0) ((y*) . (**(y-1))) x
    (**)	= liftA2_ (**) (\z x y -> (y*z/x, z*log x))
    sin		= liftA1 sin cos
    cos		= liftA1 cos (negate . sin)
    asin	= liftA1 asin (recip . sqrt . (1-) . (^2))
    acos	= liftA1 acos (negate . recip . sqrt . (1-) . (^2))
    atan	= liftA1 atan (recip . (1+) . (^2))
    sinh	= liftA1 sinh cosh
    cosh	= liftA1 cosh sinh
    asinh	= liftA1 asinh (recip . sqrt . (1+) . (^2))
    acosh	= liftA1 acosh (recip . sqrt . (-1+) . (^2))
    atanh	= liftA1 atanh (recip . (1-) . (^2))

-- The RealFloat instance which follows is mainly to get atan2 to
-- work, which is by inheritance.

-- Note that atan2 is important in numeric code: to a first
-- approximation, no program should ever use atan, but always atan2
-- instead.  In particular it is virtually impossible for "atan (y/x)"
-- to be correct; "atan2 y x" is almost certainly what is really meant.

{-

 Warning!  If we do not give a special definition of atan2 below,
 instead allowing it to default, there are errors at branch points, in
 particular at (atan2 1 0).  These occur with "probability zero"
 around the unit circule, so you might not notice them with random
 testing.

 *Numeric.FAD> let shouldBeOne a = diff (\a->atan2 (sin a) (cos a)) a

 *Numeric.FAD> shouldBeOne (pi/2-1e-12)
 1.0

 *Numeric.FAD> shouldBeOne (pi/2)
 1.0

 *Numeric.FAD> shouldBeOne (pi/2+1e-12)
 1.0

 *Numeric.FAD> diff shouldBeOne (pi/2-1e-12)
 0.0

 *Numeric.FAD> diff shouldBeOne (pi/2)
 -4.0                          -- <<<<<<<<<<<<<<<< BUG IS HERE

 *Numeric.FAD> diff shouldBeOne (pi/2+1e-12)
 0.0

-}

instance (RealFloat a, RealFrac a) => RealFloat (Dual tag a) where
    floatRadix		= liftA1disc floatRadix
    floatDigits		= liftA1disc floatDigits
    floatRange	 	= liftA1disc floatRange
    decodeFloat		= liftA1disc decodeFloat
    encodeFloat n i	= bundle (encodeFloat n i)
                          (error "not differentiable: encodeFloat")
    scaleFloat i	= liftA1_ (scaleFloat i) (/)
    isNaN		= liftA1disc isNaN
    isInfinite		= liftA1disc isInfinite
    isDenormalized	= liftA1disc isDenormalized
    isNegativeZero	= liftA1disc isNegativeZero
    isIEEE		= liftA1disc isIEEE
    atan2		= liftA2 atan2 (\x y->let r = recip (x^2+y^2) in (y*r, -x*r))

instance RealFrac a => RealFrac (Dual tag a) where
    properFraction x = (z1, (bundle z2 (tangentTower x)))
        where (z1,z2) = properFraction (primal x)
    truncate	= liftA1disc truncate
    round	= liftA1disc round
    ceiling	= liftA1disc ceiling
    floor	= liftA1disc floor

instance Real a => Real (Dual tag a) where
    toRational	= liftA1disc toRational

instance (Eq a, Num a) => Eq (Dual tag a) where
    (==)	= liftA2disc (==)

instance (Ord a, Num a) => Ord (Dual tag a) where
    compare	= liftA2disc compare

instance (Enum a, Num a) => Enum (Dual tag a) where
    succ	= liftA1 succ (const 1)
    pred	= liftA1 pred (const 1)
    fromEnum	= liftA1disc fromEnum
    toEnum	= lift . toEnum

-- First-Order Differentiation Operators

{- $fodo
These have two-letter suffices for the arity of the input and
output of the passed functions: U for univariate, meaning a number,
M for multivariate, meaning a list of numbers.

When the input is multivariate a directional derivative is
calculated; this requires an additional \"direction\" parameter.  The
multivariate case is treated as a list (on input) and as a functor
of arbitrary shape, which includes lists as a special case, on
output.

Naming convention:

[@diff{U\/M}{U\/F}@] Derivative-taking operators that return a
    primal/first-derivative pair, for all combinations of
    scalar/nonscalar input & output

[@diff2{U\/M}{U\/F}@] Derivative-taking operators that calculate a
    (primal, first-derivative) pair, for all combinations of
    scalar/nonscalar input & output

-}

-- Perhaps these should be named things like
--   AD.Forward.D.uu
--   AD.Forward.D.um
--   AD.Forward.grad
--   AD.Forward.jacobian


-- | The 'diffUU' function calculates the first derivative of a
-- scalar-to-scalar function.
diffUU :: (Num a, Num b) => (forall tag. Dual tag a -> Dual tag b) -> a -> b
diffUU f = tangent . apply f

-- | The 'diffUF' function calculates the first derivative of
-- scalar-to-nonscalar function.
diffUF :: (Num a, Num b, Functor f) =>
          (forall tag. Dual tag a -> f (Dual tag b)) -> a -> f b
diffUF f = fmap tangent . apply f

-- | The 'diffMU' function calculate the product of the Jacobian of a
-- nonscalar-to-scalar function with a given vector.  Aka: directional
-- derivative.
diffMU :: (Num a, Num b) =>
          (forall tag. [Dual tag a] -> Dual tag b) -> [a] -> [a] -> b
diffMU f xs = tangent . f . zipWithBundle xs

-- | The 'diffMF' function calculates the product of the Jacobian of a
-- nonscalar-to-nonscalar function with a given vector.  Aka:
-- directional derivative.
diffMF :: (Num a, Num b, Functor f) =>
          (forall tag. [Dual tag a] -> f (Dual tag b)) -> [a] -> [a] -> f b
diffMF f xs = fmap tangent . f . zipWithBundle xs


-- | The 'diff2UU' function calculates the value and derivative, as a
-- pair, of a scalar-to-scalar function.
diff2UU :: (Num a, Num b) => (forall tag. Dual tag a -> Dual tag b) -> a -> (b,b)
diff2UU f = dualToPair . apply f

-- | The 'diffUF2' function calculates the value and derivative, as a
-- pair, of a scalar-to-nonscalar function.
diff2UF :: (Num a, Num b, Functor f) =>
           (forall tag. Dual tag a -> f (Dual tag b)) -> a -> (f b, f b)
diff2UF f = fdualsToPair . apply f

-- | The 'diffMU2' function calculates the value and directional
-- derivative, as a pair, of a nonscalar-to-scalar function.
diff2MU :: (Num a, Num b) =>
           (forall tag. [Dual tag a] -> Dual tag b) -> [a] -> [a] -> (b,b)
diff2MU f xs = dualToPair . f . zipWithBundle xs

-- | The 'diffMF2' function calculates the value and directional
-- derivative, as a pair, of a nonscalar-to-nonscalar function.
diff2MF :: (Num a, Num b, Functor f) =>
           (forall tag. [Dual tag a] -> f (Dual tag b))
               -> [a] -> [a] -> (f b, f b)
diff2MF f xs = fdualsToPair . f . zipWithBundle xs

-- Some utility functions and classes for doing transposes and padding
-- of outputs.  Variants handle things that are not shaped like lists,
-- but are pretty close.

zeroPad :: Num a => [a] -> [a]
zeroPad = (++ repeat 0)

zeroPadF :: (Num a, Functor f) => [f a] -> [f a]
zeroPadF fxs@(fx:_) = fxs ++ repeat (fmap (const 0) fx)

-- | The 'transposePad' function is like Data.List.transpose except
-- that it fills in missing elements with the given padding item
-- rather than skipping them.  It can give a ragged output to a ragged
-- input, but the lengths in the output are nonincreasing.

transposePad :: a -> [[a]] -> [[a]]
transposePad pad [] = []
transposePad pad (xs:xss) = glom xs (transposePad pad xss)
    where glom xs [] = map (:[]) xs
          glom [] xss = map (pad:) xss
          glom (x0:xs) (xss0:xss) = (x0:xss0):(glom xs xss)

-- | The 'transposePadF' function is like Data.List.transpose except
-- that it fills in missing elements with the given padding item
-- rather than skipping them, and is generalized to Foldable Functors.
-- Unlike transposePad, it gives a "square" output to a ragged input.

transposePadF :: (Foldable f, Functor f) => a -> f [a] -> [f a]
transposePadF pad fx =
    if Data.Foldable.all null fx
    then []
    else (fmap carPad fx) : (transposePadF pad (fmap cdr fx))
    where carPad [] = pad
          carPad (x:_) = x
          cdr [] = []
          cdr (_:xs) = xs

-- The 'transposeF' function transposes w/ infinite zero row padding.

-- transposeF :: (Num a, Functor f) => f [a] -> [f a]
-- transposeF = transF . fmap zeroPad
--     where transF x = (fmap (!!0) x) : (transF $ fmap (drop 1) x)


{- $hodo

Naming convention:

[@diffs{U\/M}{U\/F}@]: Derivative-taking operators that return a list
    [primal, first-derivative, 2nd-derivative, ...], for all
    combinations of scalar/nonscalar input & output.

-}

-- | The 'diffsUU' function calculates a list of derivatives of a
-- scalar-to-scalar function. The 0-th element of the list is the
-- primal value, the 1-st element is the first derivative, etc.
diffsUU :: (Num a, Num b) => (forall tag. Dual tag a -> Dual tag b) -> a -> [b]
diffsUU f = fromTower . apply f

-- | The 'diffsUF' function calculates an infinite list of derivatives
-- of a scalar-to-nonscalar function.  The 0-th element of the list is
-- the primal value, the 1-st element is the first derivative, etc.
diffsUF :: (Num a, Num b, Functor f, Foldable f) => (forall tag. Dual tag a -> f (Dual tag b)) -> a -> [f b]
diffsUF f = transposePadF 0 . fmap fromTower . apply f

-- | The 'diffsMU' function calculates an infinite list of derivatives
-- of a nonscalar-to-scalar function.  The 0-th element of the list is
-- the primal value, the 1-st element is the first derivative, etc.
-- The input is a (possibly truncated) list of the primal, first
-- derivative, etc, of the input.
diffsMU :: (Num a, Num b) => (forall tag. [Dual tag a] -> Dual tag b) -> [[a]] -> [b]
diffsMU f = fromTower . f . map toTower . transposePad 0

-- | The 'diffsMF' function calculates an infinite list of derivatives
-- of a nonscalar-to-nonscalar function.  The 0-th element of the list
-- is the primal value, the 1-st element is the first derivative, etc.
-- The input is a (possibly truncated) list of the primal, first
-- derivative, etc, of the input.
diffsMF :: (Num a, Num b, Functor f, Foldable f) => (forall tag. [Dual tag a] -> f (Dual tag b)) -> [[a]] -> [f b]
diffsMF f = transposePadF 0 . fmap fromTower . f . map toTower . transposePad 0

-- Variants of diffsXX names diffs0XX, which zero-pad the output list

-- | The 'diffs0UU' function is like 'diffsUU' except the output is zero padded.
diffs0UU :: (Num a, Num b) => (forall tag. Dual tag a -> Dual tag b) -> a -> [b]
diffs0UU f = zeroPad . diffsUU f

-- | The 'diffs0UF' function is like 'diffsUF' except the output is zero padded.
diffs0UF :: (Num a, Num b, Functor f, Foldable f) => (forall tag. Dual tag a -> f (Dual tag b)) -> a -> [f b]
diffs0UF f = zeroPadF . diffsUF f

-- | The 'diffs0MU' function is like 'diffsMU' except the output is zero padded.
diffs0MU :: (Num a, Num b) => (forall tag. [Dual tag a] -> Dual tag b) -> [[a]] -> [b]
diffs0MU f = zeroPad . diffsMU f

-- | The 'diffs0MF' function is like 'diffsMF' except the output is zero padded.
diffs0MF :: (Num a, Num b, Functor f, Foldable f) => (forall tag. [Dual tag a] -> f (Dual tag b)) -> [[a]] -> [f b]
diffs0MF f = zeroPadF . diffsMF f

-- Common access patterns

-- | The 'diff' function is a synonym for 'diffUU'.
diff :: (Num a, Num b) => (forall tag. Dual tag a -> Dual tag b) -> a -> b
diff = diffUU

-- | The 'diff2' function is a synonym for 'diff2UU'.
diff2 :: (Num a, Num b) => (forall tag. Dual tag a -> Dual tag b) -> a -> (b, b)
diff2 = diff2UU

<<<<<<< HEAD
-- | The 'diffs' function is a synonym for 'diffs0UU'.
=======
-- | The 'diffs' function calculates the infinite list of derivatives
-- of a scalar-to-scalar function. The 0-th element of the list is the 
-- primal value, the 1-st element is the first derivative, etc.
-- Synonym for 'diffsUU'.
>>>>>>> febc46ea
diffs :: (Num a, Num b) => (forall tag. Dual tag a -> Dual tag b) -> a -> [b]
diffs = diffs0UU

-- | The 'diffs0' function is a synonym for 'diffs0UU'.
diffs0 :: (Num a, Num b) => (forall tag. Dual tag a -> Dual tag b) -> a -> [b]
diffs0 = diffs0UU

-- | The 'grad' function calculates the gradient of a
-- nonscalar-to-scalar function, using n invocations of forward AD,
-- where n is the input dimmensionality.  NOTE: this is O(n)
-- inefficient as compared to reverse AD.
grad :: (Num a, Num b) => (forall tag. [Dual tag a] -> Dual tag b) -> [a] -> [b]
-- grad f = head . jacobian ((:[]) . f) -- Robot face, robot claw!
grad f xs = map (diffMU f xs) (identity xs)

-- | The 'jacobian' function calcualtes the Jacobian of a
-- nonscalar-to-nonscalar function, using n invocations of forward AD,
-- where n is the input dimmensionality.
jacobian :: (Num a, Num b) =>
            (forall tag. [Dual tag a] -> [Dual tag b]) -> [a] -> [[b]]
jacobian f xs = transpose $ map (diffMF f xs) (identity xs)

-- | The 'dualToPair' function converts a tower of derivatives to a
-- pair of the primal and the first derivative.
dualToPair :: Num a => Dual tag a -> (a,a)
dualToPair x = (primal x, tangent x)

-- | The 'fdualsToPair' function converts a functor of derivative
-- towers to a pair: one with the functor holding the primal values,
-- the other with the functor holding the first derivatives.
fdualsToPair :: (Num a, Functor f) => f (Dual tag a) -> (f a, f a)
fdualsToPair fxs = (fmap primal fxs, fmap tangent fxs)

-- | The 'zipWithBundle' function zip two lists of numbers into a list
-- of derivative towers with the given primal values andd first
-- derivatives.  Like @zipWith Bundle@ except that the two lists
-- should be the same length.
zipWithBundle :: Num a => [a] -> [a] -> [Dual tag a]
zipWithBundle [] [] = []
zipWithBundle (x:xs) (y:ys) = (bundle x (lift y)):(zipWithBundle xs ys)
zipWithBundle _ _ = error "zipWithBundle arguments, lengths differ"

-- | The 'lowerUU' function lowers a function over dual numbers to a
-- function in the primal domain, where the function is
-- scalar-to-scalar.
lowerUU :: (Num a, Num b) =>
           (forall tag. Dual tag a -> Dual tag b) -> a -> b
lowerUU f = primal . f . lift

-- | The 'lowerUF' function lowers a function over dual numbers to a
-- function over primals, where the function is scalar-to-nonscalar.
lowerUF :: (Num a, Num b, Functor fb) =>
            (forall tag. Dual tag a -> fb (Dual tag b)) -> a -> (fb b)
lowerUF f = fmap primal . f . lift

-- | The 'lowerFU' function lowers a function over dual numbers to a
-- function over primals where the function is nonscalar-to-scalar.
lowerFU :: (Num a, Num b, Functor fa) =>
           (forall tag. fa (Dual tag a) -> Dual tag b) -> (fa a) -> b
lowerFU f = primal . f . fmap lift

-- | The 'lowerFF' function lowers a function over dual numbers to a
-- function over primals where the function is nonscalar-to-nonscalar.
lowerFF :: (Num a, Num b, Functor fa, Functor fb) =>
           (forall tag. fa (Dual tag a) -> fb (Dual tag b))
               -> (fa a) -> (fb b)
lowerFF f = fmap primal . f . fmap lift

-- | The 'identity' function makes an identity matrix, represented as
-- list of lists of numbers.  The dimensionality is taken from the
-- length of the argument list.
identity :: Num a => [b] -> [[a]]
identity [] = error "cannot create 0-dimensional identity matrix"
identity xs = map (\i -> map (\j -> if i==j then 1 else 0) js) js
    where js = zipWith const [0..] xs

-- | The 'show2d' function formats a vector or matrix (represented as
-- list or list of lists) for convenient examination.
show2d :: Show a => [a] -> String
show2d = ("["++) . (++"]\n") . (foldl1 $ (++) . (++"\n ")) . map show

-- Misc Derivative-Using Routines

-- | The 'taylor' function evaluate a Taylor series of the given
-- function around the given point with the given delta.  It returns a
-- list of increasingly higher-order approximations.
--
-- EXAMPLE: @taylor exp 0 1@
taylor :: Fractional a => (forall tag. Dual tag a -> Dual tag a) -> a -> a -> [a]

taylor f x dx = snd
                $ mapAccumL (\a x -> app2 (,) $ a+x) 0
                      $ zipWith3 (\x y z -> x*y*z)
                            (diffsUU f x)
                            recipFactorials
                            (powers dx)
    where
      powers x		= iterate (*x) 1
      recipFactorials	= snd $ mapAccumL (\a i -> (a/fromIntegral i, a)) 1 [1..]
      app2 f x		= f x x

-- Optimization Routines

-- Perhaps these should be in a module, named things like
--   AD.Forward.Newton.findZero
--   AD.Forward.Newton.inverse

-- | The 'zeroNewton' function finds a zero of a scalar function using
-- Newton's method; its output is a stream of increasingly accurate
-- results.  (Modulo the usual caveats.)
--
-- TEST CASE:
--  @take 10 $ zeroNewton (\\x->x^2-4) 1  -- converge to 2.0@
--
-- TEST CASE
--  :module Data.Complex Numeric.FAD
--  @take 10 $ zeroNewton ((+1).(^2)) (1 :+ 1)  -- converge to (0 :+ 1)@
--
zeroNewton :: Fractional a =>
              (forall tag. Dual tag a -> Dual tag a) -> a -> [a]
zeroNewton f x0 = iterate (\x -> let (y,y') = diff2UU f x in x - y/y') x0

-- | The 'inverseNewton' function inverts a scalar function using
-- Newton's method; its output is a stream of increasingly accurate
-- results.  (Modulo the usual caveats.)
--
-- TEST CASE:
--   @take 10 $ inverseNewton sqrt 1 (sqrt 10)  -- converge to 10@
--
inverseNewton :: Fractional a =>
                 (forall tag. Dual tag a -> Dual tag a)
                     -> a -> a -> [a]
inverseNewton f x0 y = zeroNewton (\x -> (f x) - (lift y)) x0

-- | The 'fixedPointNewton' function find a fixedpoint of a scalar
-- function using Newton's method; its output is a stream of
-- increasingly accurate results.  (Modulo the usual caveats.)
fixedPointNewton :: Fractional a =>
                    (forall tag. Dual tag a -> Dual tag a) -> a -> [a]
fixedPointNewton f x0 = zeroNewton (\x -> (f x) - x) x0

-- | The 'extremumNewton' function finds an extremum of a scalar
-- function using Newton's method; produces a stream of increasingly
-- accurate results.  (Modulo the usual caveats.)
extremumNewton :: Fractional a =>
                  (forall tag. forall tag1.
                          Dual tag1 (Dual tag a) -> Dual tag1 (Dual tag a))
                      -> a -> [a]
extremumNewton f x0 = zeroNewton (diffUU f) x0

-- | The 'argminNaiveGradient' function performs a multivariate
-- optimization, based on the naive-gradient-descent in the file
-- @stalingrad\/examples\/flow-tests\/pre-saddle-1a.vlad@ from the
-- VLAD compiler Stalingrad sources.  Its output is a stream of
-- increasingly accurate results.  (Modulo the usual caveats.)  The
-- gradient is calculated using Forward AD, which is O(n) inefficient
-- as compared to Reverse AD, where n is the input dimensionality.
argminNaiveGradient :: (Fractional a, Ord a) =>
                       (forall tag. [Dual tag a] -> Dual tag a)
                           -> [a] -> [[a]]
argminNaiveGradient f x0 =
    let
        gf = grad f
        loop x fx gx eta i =
            -- should check gx = 0 here
            let
                x1 = zipWith (+) x (map ((-eta)*) gx)
                fx1 = lowerFU f x1
                gx1 = gf x1
            in
              if eta == 0 then []
              else if (fx1 > fx) then loop x fx gx (eta/2) 0
                   else if all (==0) gx then []
                        -- else if fx1 == fx then loop x1 fx1 gx1 eta (i+1)
                        else x1:(if (i==10)
                                 then loop x1 fx1 gx1 (eta*2) 0
                                 else loop x1 fx1 gx1 eta (i+1))
    in
      loop x0 (lowerFU f x0) (gf x0) 0.1 0

-- BUGS!  BUGS!  BUGS!  Or, test cases.

{-

shouldBe2 = diffUU (\x -> x*(diffUU (x*) 2)) 1     -- type error w/ or w/o tags
is2       = diffUU (\x -> x*(diffUU ((lift x)*) 2)) 1
shouldBe1 = diffUU (\x -> diffUU (x*) 2) 1         -- is 0 w/o tags, type error w/ tags
is1       = diffUU (\x -> diffUU ((lift x)*) 2) 1

constant_one x = diffUU (\y -> x + y) 1 -- fails type check w/ tags

-- Successful tests of directional derivative:

-- should be [54321]
diffMF (\xs -> [sum (zipWith (*) xs [1..5])]) [1,1,1,1,1] (map (10^) [0..4])

-- should be [[1.0,1.0,1.0,1.0,1.0],[120.0,60.0,40.0,30.0,24.0],[1.0,1.0,1.0,1.0,1.0]]
jacobian (\xs->[sum xs,product xs,log $ product $ map (sqrt . (^2) . exp) xs]) [1..5]

-- should be [0,1,2,3,4]
diffMF id [10..14] [0..4]

-- Higher-Order derivatives via nesting, fails type check

ds :: (forall tag. Dual tag a -> Dual tag b) -> a -> [b]

ds f x = y:(ds (diffUU f) x)
    where (y,y') = diff2UU f x

ds f x = (f x):(ds (diffUU f) x)

ds f x = y:y':(ds (diffUU (diffUU f)) x)
    where (y,y') = diff2UU f x

-}<|MERGE_RESOLUTION|>--- conflicted
+++ resolved
@@ -70,12 +70,8 @@
             diffs0UU, diffs0UF, diffs0MU, diffs0MF,
             
             -- * Common access patterns
-<<<<<<< HEAD
-            diff, diff2, diffs, grad, jacobian,
-
-=======
             diff, diff2, diffs, diffs0, grad, jacobian,
->>>>>>> febc46ea
+
             -- * Optimization Routines
             zeroNewton, inverseNewton, fixedPointNewton, extremumNewton,
             argminNaiveGradient,
@@ -648,16 +644,9 @@
 diff2 :: (Num a, Num b) => (forall tag. Dual tag a -> Dual tag b) -> a -> (b, b)
 diff2 = diff2UU
 
-<<<<<<< HEAD
--- | The 'diffs' function is a synonym for 'diffs0UU'.
-=======
--- | The 'diffs' function calculates the infinite list of derivatives
--- of a scalar-to-scalar function. The 0-th element of the list is the 
--- primal value, the 1-st element is the first derivative, etc.
--- Synonym for 'diffsUU'.
->>>>>>> febc46ea
+-- | The 'diffs' function is a synonym for 'diffsUU'.
 diffs :: (Num a, Num b) => (forall tag. Dual tag a -> Dual tag b) -> a -> [b]
-diffs = diffs0UU
+diffs = diffsUU
 
 -- | The 'diffs0' function is a synonym for 'diffs0UU'.
 diffs0 :: (Num a, Num b) => (forall tag. Dual tag a -> Dual tag b) -> a -> [b]
